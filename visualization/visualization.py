"""
Visualization scripts

License
-------
This source code is licensed under the CC license found in the LICENSE file
in the root directory of this source tree.

@ 2024, Meta
"""

# Imports

import logging
import pickle

import matplotlib.animation as animation
import matplotlib.pyplot as plt
import moviepy.editor as mpy
import numpy as np
import torch
import torch.nn.functional as F
from configs import get_paths, load_configs, recover_config
from matplotlib import rc

from factorization.config import IMAGE_DIR, USETEX
from factorization.models.softmax_model import Model, ModelConfig, RMSNorm

logger = logging.getLogger(__name__)

rc("font", family="serif", size=8)
rc("text", usetex=USETEX)
if USETEX:
    rc("text.latex", preamble=r"\usepackage{times}")


# Front-end


def show_frame(unique_id: int, epoch: int, file_format: str = None, save_ext: str = None, title: str = None):
    """
    Show a single frame for a given unique ID.

    Parameters
    ----------
    unique_id
        Unique identifier for the configuration file.
    epoch
        Epoch to show.
    file_format
        File format for the image.
    save_ext
        Experiments folder identifier.
    title
        Title for the plot.
    """
    config = recover_config(unique_id, save_ext=save_ext)
    assert config["save_weights"], f"Weights were not saved for ID {unique_id}."
    assert epoch <= config["nb_epochs"], f"Epoch {epoch} is greater than the number of epochs {config['nb_epochs']}."
    visualization_backend(
        unique_id, start_frame=epoch, end_frame=None, file_format=file_format, save_ext=save_ext, title=title
    )


def generate_animation(
    unique_id: int,
    num_tasks: int = 1,
    task_id: int = 1,
    file_format: str = None,
    save_ext: str = None,
    title: str = None,
):
    """
    Generate an animation for a given unique ID.

    Parameters
    ----------
    unique_id
        Unique identifier for the configuration file.
    num_tasks
        Number of tasks to divide the animation into.
    file_format
        File format for the video.
    task_id
        Current task ID.
    save_ext
        Experiments folder identifier.
    title
        Title for the plot.
    """
    config = recover_config(unique_id, save_ext=save_ext)
    assert config["save_weights"], f"Weights were not saved for ID {unique_id}."

    ani_length = config["nb_epochs"]
    assert (
        ani_length % num_tasks == 0
    ), f"Number of tasks {num_tasks} does not divide the number of epochs {ani_length}."
    block_length = ani_length // num_tasks
    start_frame = (task_id - 1) * block_length
    end_frame = task_id * block_length

    visualization_backend(unique_id, start_frame, end_frame, file_format=file_format, save_ext=save_ext, title=title)


def generate_all_animations(
    save_ext: str = None,
    num_tasks: int = 1,
    num_tasks_per_videos: int = 1,
    task_id: int = 1,
    file_format: str = None,
    title_key: str = None,
):
    """
    Generate all animations for a given configuration file.

    Parameters
    ----------
    save_ext
        Experiments folder identifier.
    num_tasks
        Number of tasks to divide the animation into.
    num_tasks_per_videos
        Number of tasks per video.
    task_id
        Current task ID.
    file_format
        File format for the video.
    title_key
        Key for the title in the configuration file.
    """
    all_configs = load_configs(save_ext)
    ind = 0
    for experiment in all_configs:
        for video_task_id in range(1, num_tasks_per_videos + 1):
            ind += 1
            if ind % num_tasks != task_id - 1:
                continue

            unique_id = experiment["id"]
            assert experiment["save_weights"], f"Weights were not saved for ID {unique_id}."

            ani_length = experiment["nb_epochs"]
            assert (
                ani_length % num_tasks_per_videos == 0
            ), f"Number of tasks {num_tasks_per_videos} does not divide the number of epochs {ani_length}."

            block_length = ani_length // num_tasks_per_videos
            start_frame = (video_task_id - 1) * block_length
            end_frame = video_task_id * block_length

            logger.info(f"Generating animation for ID {unique_id} from frame {start_frame} to frame {end_frame}.")
            title = f"{title_key}: {experiment[title_key]}" if title_key is not None else None
            visualization_backend(
                unique_id, start_frame, end_frame, file_format=file_format, save_ext=save_ext, title=title
            )


def aggregate_video(unique_id: int, save_ext: str = None):
    """
    Aggregate videos for a given unique ID.

    Parameters
    ----------
    unique_id
        Unique identifier for the configuration file.
    save_ext
        Experiments folder identifier.
    """
    save_ext = save_ext if save_ext is not None else "base"
    film_dir = IMAGE_DIR / "videos" / save_ext / "parts" / str(unique_id)
    files_to_aggregate = sorted([str(file) for file in film_dir.iterdir() if file.is_file()])
    logger.info(f"Aggregating {len(files_to_aggregate)} videos for ID {unique_id}.")
    clips = [mpy.VideoFileClip(file) for file in files_to_aggregate]
    concat_clip = mpy.concatenate_videoclips(clips)
    film_dir = IMAGE_DIR / "videos" / save_ext / "film"
    film_dir.mkdir(exist_ok=True)
    concat_clip.write_videofile(str(film_dir / f"{unique_id}.mp4"))


def aggregate_all_videos(save_ext: str = None):
    """
    Aggregate videos for a given unique ID.

    Parameters
    ----------
    unique_id
        Unique identifier for the configuration file.
    save_ext
        Experiments folder identifier.
    """
    all_configs = load_configs(save_ext)
    for experiment in all_configs:
        try:
            aggregate_video(experiment["id"], save_ext=save_ext)
        except Exception as e:
            logger.error(f"Error for ID {experiment['id']}: {e}")
            continue


# Back-end


def visualization_backend(
    unique_id: int,
    start_frame: int,
    end_frame: int = None,
    file_format: str = None,
    save_ext: str = None,
    title: str = None,
    plot_config: str = None,
):
    """
    Backend for the visualization functions.

    If `end_frame` is `None`, the function will save a single frame.
    Otherwise, it will save a video from `start_frame` to `end_frame`.

    Parameters
    ----------
    unique_id
        Unique identifier for the configuration file.
    start_frame
        Frame to start from.
    end_frame
        Frame to end at.
    file_format
        File format for the image or video.
    save_ext
        Experiments folder identifier.
    title
        Title for the plot.
    plot_config
        Configuration for the plot.
    """

    # configuration and saved computations

    config = recover_config(unique_id, save_ext=save_ext)
    vocab_size = config["vocab_size"]
    length = config["seq_length"]
    sparsity_index = config["sparsity_index"]
    ffn_dim = config["ffn_dim"]
    assert config["save_weights"], f"Weights were not saved for ID {unique_id}."

    save_dir, _ = get_paths(save_ext)
    save_dir = save_dir / unique_id
    weights = pickle.load(open(save_dir / "weights.pkl", "rb"))
    losses = pickle.load(open(save_dir / "losses.pkl", "rb"))
    test_losses = pickle.load(open(save_dir / "test_losses.pkl", "rb"))
    accs = pickle.load(open(save_dir / "accs.pkl", "rb"))
    test_accs = pickle.load(open(save_dir / "test_accs.pkl", "rb"))

    DEVICE = "cpu"

    # modules

    config = ModelConfig(
        vocab_size=config["nb_emb"],
        emb_dim=config["emb_dim"],
        seq_length=config["seq_length"],
        ffn_dim=config["ffn_dim"],
        ffn_bias=config["ffn_bias"],
    )
    model = Model(config)
    model.eval()
    model.to(DEVICE)
    norm = RMSNorm()

<<<<<<< HEAD
    # data

    prefix = [
        [0, 0, 0, 0, 0],
        [1, 1, 1, 1, 1],
        [0, 0, 0, 0, 1],
        [0, 0, 1, 0, 0],
        [0, 0, 0, 1, 1],
        [0, 1, 1, 0, 0],
        [0, 0, 1, 1, 1],
        [0, 1, 1, 0, 1],
        [0, 1, 1, 1, 1],
        [1, 1, 0, 1, 1],
    ]
    suffixes = [
        [0, 0, 0, 0, 0, 0, 0],
        [1, 1, 1, 1, 1, 1, 1],
        [1, 0, 0, 1, 0, 0, 1],
        [0, 1, 1, 0, 0, 1, 0],
    ]
    inputs = torch.tensor([pre + suf for pre in prefix for suf in suffixes], device=DEVICE)
    targets = inputs[:, :sparsity_index].sum(dim=1) % vocab_size
    pos_inputs = inputs[targets == 1]
    neg_inputs = inputs[targets == 0]
=======
    # variables

    kwargs = {
        "DEVICE": DEVICE,
        "vocab_size": vocab_size,
        "sparsity_index": sparsity_index,
        "length": length,
        "ffn_dim": ffn_dim,
        "losses": losses,
        "test_losses": test_losses,
        "accs": accs,
        "test_accs": test_accs,
        "text_fontsize": 8,
        "title_fontsize": 12,
        "pos_marker": "o",
        "neg_marker": "s",
    }
>>>>>>> d038a0f3

    # plot configurations

    plot_functions = {
        "show_token_emb": show_token_emb,
        "show_pos_emb": show_pos_emb,
        "show_emb": show_emb,
        "show_norm_emb": show_norm_emb,
        "show_attn": show_attn,
        "show_value": show_value,
        "show_seq_emb": show_seq_emb,
        "show_level_line": show_level_line,
        "show_norm_input": show_norm_input,
        "show_mlp_receptors": show_mlp_receptors,
        "show_mlp_emitters": show_mlp_emitters,
        "show_mlp_output": show_mlp_output,
        "show_output_level_lines": show_output_level_lines,
        "show_output": show_output,
        "show_loss": show_loss,
        "show_acc": show_acc,
    }

    if plot_config is None:
        plot_config = {
            "grid_size": [4, 4],
            "plots": [
                {"type": "show_token_emb", "position": [0, 0]},
                {"type": "show_pos_emb", "position": [0, 1]},
                {"type": "show_emb", "position": [0, 2]},
                {"type": "show_norm_emb", "position": [0, 3]},
                {"type": "show_attn", "position": [1, 0]},
                {"type": "show_value", "position": [1, 1]},
                {"type": "show_seq_emb", "position": [1, 2]},
                {"type": "show_level_line", "position": [1, 3]},
                {"type": "show_norm_input", "position": [2, 0]},
                {"type": "show_mlp_receptors", "position": [2, 1]},
                {"type": "show_mlp_emitters", "position": [2, 2]},
                {"type": "show_mlp_output", "position": [2, 3]},
                {"type": "show_output_level_lines", "position": [3, 0]},
                {"type": "show_output", "position": [3, 1]},
                {"type": "show_loss", "position": [3, 2]},
                {"type": "show_acc", "position": [3, 3]},
            ],
        }

    grid_size = plot_config["grid_size"]
    plot_requests = plot_config["plots"]

    WIDTH = 5 * grid_size[1]
    HEIGHT = 5 * grid_size[0]
    fig, axes = plt.subplots(*grid_size, figsize=(WIDTH, HEIGHT))
    if title is not None:
        fig.suptitle(title)

    # frame creation

    def update(frame):
        for ax in axes.flat:
            ax.clear()

        model.load_state_dict(weights[frame])
<<<<<<< HEAD
        with torch.no_grad():
            pos_seq_emb, attn = model.softmax(norm(model.token_emb(pos_inputs) + model.pos_emb.weight), verbose=True)
            neg_seq_emb = model.softmax(norm(model.token_emb(neg_inputs) + model.pos_emb.weight))

            norm_pos_seq = norm(pos_seq_emb)
            norm_neg_seq = norm(neg_seq_emb)
            fc1 = model.mlp.fc1.weight.detach()
            fc2 = model.mlp.fc2.weight.detach()

            pos_seq_mlp = model.mlp(norm_pos_seq)
            neg_seq_mlp = model.mlp(norm_neg_seq)

            pos_seq_res = pos_seq_emb + pos_seq_mlp
            neg_seq_res = neg_seq_emb + neg_seq_mlp

            xlim = (min(pos_seq_emb[:, 0].min(), neg_seq_res[:, 0].min()),
                    max(pos_seq_emb[:, 0].max(), neg_seq_res[:, 0].max()))
            xdelta = (xlim[1] - xlim[0]) * 0.1
            ylim = (min(pos_seq_emb[:, 1].min(), neg_seq_res[:, 1].min()),
                    max(pos_seq_emb[:, 1].max(), neg_seq_res[:, 1].max()))
            ydelta = (ylim[1] - ylim[0]) * 0.1
            tmpx = torch.linspace(xlim[0] - xdelta, xlim[1] + xdelta, 50)
            tmpy = torch.linspace(ylim[0] - ydelta, ylim[1] + ydelta, 50)
            X_mlp, Y_mlp = torch.meshgrid(tmpx, tmpy)
            grid_mlp = torch.stack([X_mlp, Y_mlp], dim=-1).to(DEVICE).view(-1, 2)

            xlim = (min(pos_seq_res[:, 0].min(), neg_seq_res[:, 0].min()),
                    max(pos_seq_res[:, 0].max(), neg_seq_res[:, 0].max()))
            xdelta = (xlim[1] - xlim[0]) * 0.1
            ylim = (min(pos_seq_res[:, 1].min(), neg_seq_res[:, 1].min()),
                    max(pos_seq_res[:, 1].max(), neg_seq_res[:, 1].max()))
            ydelta = (ylim[1] - ylim[0]) * 0.1
            tmpx = torch.linspace(xlim[0] - xdelta, xlim[1] + xdelta, 50)
            tmpy = torch.linspace(ylim[0] - ydelta, ylim[1] + ydelta, 50)
            X_out, Y_out = torch.meshgrid(tmpx, tmpy)
            grid_out = torch.stack([X_out, Y_out], dim=-1).to(DEVICE).view(-1, 2)

            out_mlp = F.softmax(model.output(grid_mlp + model.mlp(norm(grid_mlp))), dim=-1)[..., 1].view(X_mlp.shape)
            out_out = F.softmax(model.output(grid_out), dim=-1)[..., 1].view(X_out.shape)
            pos_seq_prob = F.softmax(model.output(pos_seq_res), dim=-1)[:, :vocab_size]
            neg_seq_prob = F.softmax(model.output(neg_seq_res), dim=-1)[:, :vocab_size]

        frame_data = {
            "frame": frame,
            "token_emb": token_emb,
            "pos_emb": pos_emb,
            "emb": emb,
            "norm_emb": norm_emb,
            "query": query,
            "attn": attn,
            "emb_val": emb_val,
            "pos_seq_emb": pos_seq_emb,
            "neg_seq_emb": neg_seq_emb,
            "norm_pos_seq": norm_pos_seq,
            "norm_neg_seq": norm_neg_seq,
            "fc1": fc1,
            "fc2": fc2,
            "pos_seq_mlp": pos_seq_mlp,
            "neg_seq_mlp": neg_seq_mlp,
            "pos_seq_res": pos_seq_res,
            "neg_seq_res": neg_seq_res,
            "out_mlp": out_mlp,
            "out_out": out_out,
            "pos_seq_prob": pos_seq_prob,
            "neg_seq_prob": neg_seq_prob,
        } | kwargs
=======
        variables = ComputationCache(
            {
                "weights": weights[frame],
                "model": model,
                "norm": norm,
                "frame": frame,
            }
            | kwargs
        )
>>>>>>> d038a0f3

        for plot_request in plot_requests:
            plot_type = plot_request["type"]
            position = tuple(plot_request["position"])
            plot_func = plot_functions.get(plot_type)

            if plot_func:
                ax = axes[position]
                plot_func(ax, variables)
            else:
                logger.info(f"Plot type {plot_type} not recognized.")

    if end_frame is None:
        update(start_frame)
        save_dir = IMAGE_DIR / "frames" / save_ext
        save_dir.mkdir(exist_ok=True, parents=True)
        if file_format is None:
            file_format = "pdf"
        fig.savefig(save_dir / f"{unique_id}_{start_frame}.{file_format}", bbox_inches="tight")

    else:
        save_ext = save_ext if save_ext is not None else "base"
        save_dir = IMAGE_DIR / "videos" / save_ext / "parts" / str(unique_id)
        save_dir.mkdir(exist_ok=True, parents=True)
        logger.info(f"Saving video ID {unique_id} from frame {start_frame} to frame {end_frame}.")
        ani = animation.FuncAnimation(fig, update, frames=range(start_frame, end_frame), repeat=False)
        if file_format is None:
            file_format = "mp4"
        if file_format == "gif":
            writer = "imagemagick"
        else:
            writer = "ffmpeg"
        ani.save(save_dir / f"{start_frame:0>5}.{file_format}", writer=writer, fps=20)


class ComputationCache:
    def __init__(self, variables: dict[str, any]):
        self.locals = variables

    def __getitem__(self, key):
        if key in self.locals:
            return self.locals[key]
        method_name = f"get_{key}"
        if hasattr(self, method_name):
            method = getattr(self, method_name)
            with torch.no_grad():
                value = method()
            self.locals[key] = value
            return value
        raise KeyError(f"{key} not found in ComputationCache.")

    def get_inputs(self):
        DEVICE = self["DEVICE"]
        prefix = [
            [0, 0, 0, 0, 0],
            [1, 1, 1, 1, 1],
            [0, 0, 0, 0, 1],
            [0, 0, 1, 0, 0],
            [0, 0, 0, 1, 1],
            [0, 1, 1, 0, 0],
            [0, 0, 1, 1, 1],
            [0, 1, 1, 0, 1],
            [0, 1, 1, 1, 1],
            [1, 1, 0, 1, 1],
        ]
        suffixes = [
            [0, 0, 0, 0, 0, 0, 0],
            [1, 1, 1, 1, 1, 1, 1],
            [1, 0, 0, 1, 0, 0, 1],
            [0, 1, 1, 0, 0, 1, 0],
        ]
        return torch.tensor([pre + suf for pre in prefix for suf in suffixes], device=DEVICE)

    def get_targets(self):
        inputs = self["inputs"]
        vocab_size = self["vocab_size"]
        sparsity_index = self["sparsity_index"]
        return inputs[:, :sparsity_index].sum(dim=1) % vocab_size

    def get_pos_inputs(self):
        inputs = self["inputs"]
        targets = self["targets"]
        return inputs[targets == 1]

    def get_neg_inputs(self):
        inputs = self["inputs"]
        targets = self["targets"]
        return inputs[targets == 0]

    def get_mlp_meshgrid(self):
        tmpx = torch.linspace(-1, 1, 50)
        tmpy = torch.linspace(-1, 1, 50)
        return torch.meshgrid(tmpx, tmpy)

    def get_X_mlp(self):
        return self["mlp_meshgrid"][0]

    def get_Y_mlp(self):
        return self["mlp_meshgrid"][1]

    def get_grid_mlp(self):
        X_mlp = self["X_mlp"]
        Y_mlp = self["Y_mlp"]
        DEVICE = self["DEVICE"]
        return torch.stack([X_mlp, Y_mlp], dim=-1).to(DEVICE).view(-1, 2)

    def get_out_meshgrid(self):
        tmpx = torch.linspace(-2.5, 2.5, 50)
        tmpy = torch.linspace(-3.5, 2.5, 50)
        return torch.meshgrid(tmpx, tmpy)

    def get_X_out(self):
        return self["out_meshgrid"][0]

    def get_Y_out(self):
        return self["out_meshgrid"][1]

    def get_grid_out(self):
        X_out = self["X_out"]
        Y_out = self["Y_out"]
        DEVICE = self["DEVICE"]
        return torch.stack([X_out, Y_out], dim=-1).to(DEVICE).view(-1, 2)

    def get_token_emb(self):
        weights = self["weights"]
        vocab_size = self["vocab_size"]
        return weights["token_emb.weight"][:vocab_size]

    def get_pos_emb(self):
        weights = self["weights"]
        return weights["pos_emb.weight"]

    def get_emb(self):
        token_emb = self["token_emb"]
        pos_emb = self["pos_emb"]
        return (token_emb.unsqueeze(1) + pos_emb).reshape(-1, 2)

    def get_norm_emb(self):
        emb = self["emb"]
        norm = self["norm"]
        return norm(emb)

    def get_query(self):
        weights = self["weights"]
        return weights["softmax.query.weight"]

    def get_emb_val(self):
        norm_emb = self["norm_emb"]
        weights = self["weights"]
        value = weights["softmax.value.weight"]
        return norm_emb @ value.T

    def get_attn(self):
        model = self["model"]
        pos_inputs = self["pos_inputs"]
        norm = self["norm"]
        _, out = model.softmax(norm(model.token_emb(pos_inputs) + model.pos_emb.weight), verbose=True)
        return out

    def get_pos_seq_emb(self):
        model = self["model"]
        pos_inputs = self["pos_inputs"]
        norm = self["norm"]
        out, _ = model.softmax(norm(model.token_emb(pos_inputs) + model.pos_emb.weight), verbose=True)
        return out

    def get_neg_seq_emb(self):
        model = self["model"]
        neg_inputs = self["neg_inputs"]
        norm = self["norm"]
        return model.softmax(norm(model.token_emb(neg_inputs) + model.pos_emb.weight))

    def get_norm_pos_seq(self):
        norm = self["norm"]
        pos_seq_emb = self["pos_seq_emb"]
        return norm(pos_seq_emb)

    def get_norm_neg_seq(self):
        norm = self["norm"]
        neg_seq_emb = self["neg_seq_emb"]
        return norm(neg_seq_emb)

    def get_fc1(self):
        model = self["model"]
        return model.mlp.fc1.weight.detach()

    def get_fc2(self):
        model = self["model"]
        return model.mlp.fc2.weight.detach()

    def get_pos_seq_mlp(self):
        model = self["model"]
        norm_pos_seq = self["norm_pos_seq"]
        return model.mlp(norm_pos_seq)

    def get_neg_seq_mlp(self):
        model = self["model"]
        norm_neg_seq = self["norm_neg_seq"]
        return model.mlp(norm_neg_seq)

    def get_pos_seq_res(self):
        pos_seq_emb = self["pos_seq_emb"]
        pos_seq_mlp = self["pos_seq_mlp"]
        self.locals["pos_seq_res"] = pos_seq_emb + pos_seq_mlp
        return self.locals["pos_seq_res"]

    def get_neg_seq_res(self):
        neg_seq_emb = self["neg_seq_emb"]
        neg_seq_mlp = self["neg_seq_mlp"]
        return neg_seq_emb + neg_seq_mlp

    def get_out_mlp(self):
        model = self["model"]
        X_mlp = self["X_mlp"]
        grid_mlp = self["grid_mlp"]
        norm = self["norm"]
        return F.softmax(model.output(grid_mlp + model.mlp(norm(grid_mlp))), dim=-1)[..., 1].view(X_mlp.shape)

    def get_out_out(self):
        model = self["model"]
        X_out = self["X_out"]
        grid_out = self["grid_out"]
        return F.softmax(model.output(grid_out), dim=-1)[..., 1].view(X_out.shape)

    def get_pos_seq_prob(self):
        model = self["model"]
        vocab_size = self["vocab_size"]
        pos_seq_res = self["pos_seq_res"]
        return F.softmax(model.output(pos_seq_res), dim=-1)[:, :vocab_size]

    def get_neg_seq_prob(self):
        model = self["model"]
        vocab_size = self["vocab_size"]
        neg_seq_res = self["neg_seq_res"]
        return F.softmax(model.output(neg_seq_res), dim=-1)[:, :vocab_size]


def show_token_emb(ax, kwargs):
    token_emb = kwargs["token_emb"]
    vocab_size = len(token_emb)
    ax.scatter(
        token_emb[:, 0],
        token_emb[:, 1],
        c=np.arange(vocab_size),
        cmap="tab20",
        s=100,
    )
    for i, (x, y) in enumerate(token_emb):
        ax.text(x, y, i, fontsize=kwargs["text_fontsize"])
    ax.grid()
    ax.set_title("Token Embeddings $E$", fontsize=kwargs["title_fontsize"])


def show_pos_emb(ax, kwargs):
    pos_emb = kwargs["pos_emb"]
    sparsity_index = kwargs["sparsity_index"]
    length = kwargs["length"]
    ax.scatter(
        pos_emb[:sparsity_index, 0],
        pos_emb[:sparsity_index, 1],
        c=np.arange(sparsity_index),
        cmap="tab20",
        s=100,
        marker=kwargs["pos_marker"],
    )
    ax.scatter(
        pos_emb[sparsity_index:, 0],
        pos_emb[sparsity_index:, 1],
        c=np.arange(sparsity_index, length),
        cmap="tab20",
        s=100,
        marker=kwargs["neg_marker"],
    )
    for i, (x, y) in enumerate(pos_emb):
        ax.text(x, y, i, fontsize=kwargs["text_fontsize"])
    ax.grid()
    ax.set_title("Position Embeddings $P$", fontsize=kwargs["title_fontsize"])


def show_emb(ax, kwargs):
    emb = kwargs["emb"]
    sparsity_index = kwargs["sparsity_index"]
    length = kwargs["length"]
    ax.scatter([0], [0], c="k", marker="o", s=50)
    ax.scatter(
        emb[:sparsity_index, 0],
        emb[:sparsity_index, 1],
        c=np.arange(sparsity_index),
        cmap="tab20",
        marker=kwargs["pos_marker"],
        s=100,
    )
    ax.scatter(
        emb[length : length + sparsity_index, 0],
        emb[length : length + sparsity_index, 1],
        c=np.arange(sparsity_index),
        cmap="tab20",
        marker=kwargs["pos_marker"],
        s=100,
    )
    ax.scatter(
        emb[sparsity_index:length, 0],
        emb[sparsity_index:length, 1],
        c=np.arange(sparsity_index, length),
        cmap="tab20",
        marker=kwargs["neg_marker"],
        s=100,
    )
    ax.scatter(
        emb[length + sparsity_index :, 0],
        emb[length + sparsity_index :, 1],
        c=np.arange(sparsity_index, length),
        cmap="tab20",
        marker=kwargs["neg_marker"],
        s=100,
    )
    for i, (x, y) in enumerate(emb):
        ax.text(x, y, (i // 12, i % 12), fontsize=kwargs["text_fontsize"])
    ax.grid()
    ax.set_title("Embeddings $E + P$", fontsize=kwargs["title_fontsize"])


def show_norm_emb(ax, kwargs):
    norm_emb = kwargs["norm_emb"]
    query = kwargs["query"]
    sparsity_index = kwargs["sparsity_index"]
    length = kwargs["length"]
    ax.scatter(
        norm_emb[:sparsity_index, 0],
        norm_emb[:sparsity_index, 1],
        c=np.arange(sparsity_index),
        cmap="tab20",
        marker=kwargs["pos_marker"],
        s=100,
    )
    ax.scatter(
        norm_emb[length : length + sparsity_index, 0],
        norm_emb[length : length + sparsity_index, 1],
        c=np.arange(sparsity_index),
        cmap="tab20",
        marker=kwargs["pos_marker"],
        s=100,
    )
    ax.scatter(
        norm_emb[sparsity_index:length, 0],
        norm_emb[sparsity_index:length, 1],
        c=np.arange(sparsity_index, length),
        cmap="tab20",
        marker=kwargs["neg_marker"],
        s=100,
    )
    ax.scatter(
        norm_emb[length + sparsity_index :, 0],
        norm_emb[length + sparsity_index :, 1],
        c=np.arange(sparsity_index, length),
        cmap="tab20",
        marker=kwargs["neg_marker"],
        s=100,
    )
    for i, (x, y) in enumerate(norm_emb):
        ax.text(x, y, (i // 12, i % 12), fontsize=kwargs["text_fontsize"])
    ax.arrow(0, 0, query[0, 0], query[0, 1], head_width=0.1, head_length=0.1, fc="r", ec="r")
    ax.text(0, 0, "query", fontsize=kwargs["text_fontsize"] + 2, color="r")
    ax.set_title(r"Normed Embeddings $Z(x,t) \propto E(x) + P(t)$", fontsize=kwargs["title_fontsize"])


def show_attn(ax, kwargs):
    attn = kwargs["attn"]
    ax.imshow(attn, cmap="Blues", vmin=0, vmax=0.2)
    ax.plot([4.5, 4.5], [-1, len(attn)], color="C3")
    ax.set_title("Attention vectors", fontsize=kwargs["title_fontsize"])
    ax.axis("off")


def show_value(ax, kwargs):
    emb_val = kwargs["emb_val"]
    sparsity_index = kwargs["sparsity_index"]
    length = kwargs["length"]
    ax.scatter(
        emb_val[:sparsity_index, 0],
        emb_val[:sparsity_index, 1],
        c=np.arange(sparsity_index),
        cmap="tab20",
        marker=kwargs["pos_marker"],
        s=100,
    )
    ax.scatter(
        emb_val[length : length + sparsity_index, 0],
        emb_val[length : length + sparsity_index, 1],
        c=np.arange(sparsity_index),
        cmap="tab20",
        marker=kwargs["pos_marker"],
        s=100,
    )
    ax.scatter(
        emb_val[sparsity_index:length, 0],
        emb_val[sparsity_index:length, 1],
        c=np.arange(sparsity_index, length),
        cmap="tab20",
        marker=kwargs["neg_marker"],
        s=100,
    )
    ax.scatter(
        emb_val[length + sparsity_index :, 0],
        emb_val[length + sparsity_index :, 1],
        c=np.arange(sparsity_index, length),
        cmap="tab20",
        marker=kwargs["neg_marker"],
        s=100,
    )
    for i, (x, y) in enumerate(emb_val):
        ax.text(x, y, (i // 12, i % 12), fontsize=kwargs["text_fontsize"])
    ax.grid()
    ax.set_title("Value", fontsize=kwargs["title_fontsize"])


def show_seq_emb(ax, kwargs):
    pos_seq_emb = kwargs["pos_seq_emb"]
    neg_seq_emb = kwargs["neg_seq_emb"]
    pos_inputs = kwargs["pos_inputs"]
    neg_inputs = kwargs["neg_inputs"]
    ax.scatter([0], [0], c="k", marker="o", s=50)
    ax.scatter(
        pos_seq_emb[:, 0],
        pos_seq_emb[:, 1],
        c=np.arange(pos_seq_emb.shape[0]),
        marker=kwargs["pos_marker"],
        cmap="tab20b",
        s=100,
    )
    ax.scatter(
        neg_seq_emb[:, 0],
        neg_seq_emb[:, 1],
        c=np.arange(neg_seq_emb.shape[0]),
        marker=kwargs["neg_marker"],
        cmap="tab20b",
        s=100,
    )
    for i, (x, y) in enumerate(pos_seq_emb):
        t = ax.text(x, y, pos_inputs[i].numpy().tolist(), fontsize=kwargs["text_fontsize"])
        t.set_alpha(0.3)
    for i, (x, y) in enumerate(neg_seq_emb):
        t = ax.text(x, y, neg_inputs[i].numpy().tolist(), fontsize=kwargs["text_fontsize"])
        t.set_alpha(0.3)
    ax.grid()
    ax.set_title(r"Sequence Embeddings $\xi$", fontsize=kwargs["title_fontsize"])


def show_level_line(ax, kwargs):
    X_mlp = kwargs["X_mlp"]
    Y_mlp = kwargs["Y_mlp"]
    out_mlp = kwargs["out_mlp"]
    pos_seq_emb = kwargs["pos_seq_emb"]
    neg_seq_emb = kwargs["neg_seq_emb"]
    pos_inputs = kwargs["pos_inputs"]
    neg_inputs = kwargs["neg_inputs"]
    ax.contourf(X_mlp, Y_mlp, out_mlp, cmap="coolwarm", vmin=0, vmax=1)
    ax.scatter(
        pos_seq_emb[:, 0],
        pos_seq_emb[:, 1],
        c=np.arange(pos_seq_emb.shape[0]),
        marker=kwargs["pos_marker"],
        cmap="tab20b",
        s=100,
    )
    ax.scatter(
        neg_seq_emb[:, 0],
        neg_seq_emb[:, 1],
        c=np.arange(neg_seq_emb.shape[0]),
        marker=kwargs["neg_marker"],
        cmap="tab20b",
        s=100,
    )
    for i, (x, y) in enumerate(pos_seq_emb):
        t = ax.text(x, y, pos_inputs[i].numpy().tolist(), fontsize=kwargs["text_fontsize"])
        t.set_alpha(0.3)
    for i, (x, y) in enumerate(neg_seq_emb):
        t = ax.text(x, y, neg_inputs[i].numpy().tolist(), fontsize=kwargs["text_fontsize"])
        t.set_alpha(0.3)
    ax.set_title(r"Transform level lines: $\xi \to p(y=1|\xi)$", fontsize=kwargs["title_fontsize"])


def show_norm_input(ax, kwargs):
    norm_pos_seq = kwargs["norm_pos_seq"]
    norm_neg_seq = kwargs["norm_neg_seq"]
    pos_inputs = kwargs["pos_inputs"]
    neg_inputs = kwargs["neg_inputs"]
    ax.scatter(
        norm_pos_seq[:, 0],
        norm_pos_seq[:, 1],
        c=np.arange(norm_pos_seq.shape[0]),
        marker=kwargs["pos_marker"],
        cmap="tab20b",
        s=100,
    )
    ax.scatter(
        norm_neg_seq[:, 0],
        norm_neg_seq[:, 1],
        c=np.arange(norm_neg_seq.shape[0]),
        marker=kwargs["neg_marker"],
        cmap="tab20b",
        s=100,
    )
    for i, (x, y) in enumerate(norm_pos_seq):
        t = ax.text(x, y, pos_inputs[i].numpy().tolist(), fontsize=kwargs["text_fontsize"])
        t.set_alpha(0.3)
    for i, (x, y) in enumerate(norm_neg_seq):
        t = ax.text(x, y, neg_inputs[i].numpy().tolist(), fontsize=kwargs["text_fontsize"])
        t.set_alpha(0.3)
    ax.set_title(r"Normed Input: $\xi / \|\xi\|$", fontsize=kwargs["title_fontsize"])


def show_mlp_receptors(ax, kwargs):
    fc1 = kwargs["fc1"]
    norm_pos_seq = kwargs["norm_pos_seq"]
    norm_neg_seq = kwargs["norm_neg_seq"]
    ffn_dim = kwargs["ffn_dim"]
    ax.scatter([0], [0], c="k", marker="o", s=50)
    ax.scatter(
        fc1[:, 0],
        fc1[:, 1],
        c=np.arange(ffn_dim),
        cmap="tab20",
        marker="^",
        s=100,
    )
    for i in range(ffn_dim):
        ax.plot([0, fc1[i, 0]], [0, fc1[i, 1]], alpha=0.2)
    ax.scatter(
        norm_pos_seq[:, 0],
        norm_pos_seq[:, 1],
        c=np.arange(norm_pos_seq.shape[0]),
        marker=kwargs["pos_marker"],
        cmap="tab20b",
        s=100,
        alpha=0.1,
    )
    ax.scatter(
        norm_neg_seq[:, 0],
        norm_neg_seq[:, 1],
        c=np.arange(norm_neg_seq.shape[0]),
        marker=kwargs["neg_marker"],
        cmap="tab20b",
        s=100,
        alpha=0.1,
    )
    ax.grid()
    ax.set_title("MLP receptors", fontsize=kwargs["title_fontsize"])


def show_mlp_emitters(ax, kwargs):
    fc2 = kwargs["fc2"]
    fc1 = kwargs["fc1"]
    norm_pos_seq = kwargs["norm_pos_seq"]
    norm_neg_seq = kwargs["norm_neg_seq"]
    ffn_dim = kwargs["ffn_dim"]
    ax.scatter([0], [0], c="k", marker="o", s=50)
    ax.scatter(
        fc2[0],
        fc2[1],
        c=np.arange(ffn_dim),
        cmap="tab20",
        marker="v",
        s=100,
    )
    ax.scatter(
        fc1[:, 0],
        fc1[:, 1],
        c=np.arange(ffn_dim),
        cmap="tab20",
        marker="^",
        s=100,
        alpha=0.2,
    )
    for i in range(ffn_dim):
        ax.plot([0, fc1[i, 0]], [0, fc1[i, 1]], alpha=0.2)
    ax.scatter(
        norm_pos_seq[:, 0],
        norm_pos_seq[:, 1],
        c=np.arange(norm_pos_seq.shape[0]),
        marker=kwargs["pos_marker"],
        cmap="tab20b",
        s=100,
        alpha=0.1,
    )
    ax.scatter(
        norm_neg_seq[:, 0],
        norm_neg_seq[:, 1],
        c=np.arange(norm_neg_seq.shape[0]),
        marker=kwargs["neg_marker"],
        cmap="tab20b",
        s=100,
        alpha=0.1,
    )
    ax.grid()
    ax.set_title("MLP assemblers", fontsize=kwargs["title_fontsize"])


def show_mlp_output(ax, kwargs):
    pos_seq_mlp = kwargs["pos_seq_mlp"]
    neg_seq_mlp = kwargs["neg_seq_mlp"]
    pos_seq_res = kwargs["pos_seq_res"]
    neg_seq_res = kwargs["neg_seq_res"]
    pos_inputs = kwargs["pos_inputs"]
    neg_inputs = kwargs["neg_inputs"]
    ax.scatter(
        pos_seq_mlp[:, 0],
        pos_seq_mlp[:, 1],
        c=np.arange(pos_seq_mlp.shape[0]),
        marker=kwargs["pos_marker"],
        cmap="tab20b",
        s=100,
    )
    ax.scatter(
        neg_seq_mlp[:, 0],
        neg_seq_mlp[:, 1],
        c=np.arange(neg_seq_mlp.shape[0]),
        marker=kwargs["neg_marker"],
        cmap="tab20b",
        s=100,
    )
    for i, (x, y) in enumerate(pos_seq_mlp):
        t = ax.text(x, y, pos_inputs[i].numpy().tolist(), fontsize=kwargs["text_fontsize"])
        t.set_alpha(0.3)
    for i, (x, y) in enumerate(neg_seq_mlp):
        t = ax.text(x, y, neg_inputs[i].numpy().tolist(), fontsize=kwargs["text_fontsize"])
        t.set_alpha(0.3)

    ax.scatter(
        pos_seq_res[:, 0],
        pos_seq_res[:, 1],
        c=np.arange(pos_seq_res.shape[0]),
        marker=kwargs["pos_marker"],
        cmap="tab20b",
        s=100,
        alpha=0.2,
    )
    ax.scatter(
        neg_seq_res[:, 0],
        neg_seq_res[:, 1],
        c=np.arange(neg_seq_res.shape[0]),
        marker=kwargs["neg_marker"],
        cmap="tab20b",
        s=100,
        alpha=0.2,
    )
    ax.set_title("Transformed Sequences with residual", fontsize=kwargs["title_fontsize"])


def show_output_level_lines(ax, kwargs):
    X_out = kwargs["X_out"]
    Y_out = kwargs["Y_out"]
    out_out = kwargs["out_out"]
    pos_seq_mlp = kwargs["pos_seq_mlp"]
    neg_seq_mlp = kwargs["neg_seq_mlp"]
    pos_inputs = kwargs["pos_inputs"]
    neg_inputs = kwargs["neg_inputs"]
    ax.contourf(X_out, Y_out, out_out, cmap="coolwarm", vmin=0, vmax=1)
    ax.scatter(
        pos_seq_mlp[:, 0],
        pos_seq_mlp[:, 1],
        c=np.arange(pos_seq_mlp.shape[0]),
        marker=kwargs["pos_marker"],
        cmap="tab20b",
        s=100,
    )
    ax.scatter(
        neg_seq_mlp[:, 0],
        neg_seq_mlp[:, 1],
        c=np.arange(neg_seq_mlp.shape[0]),
        marker=kwargs["neg_marker"],
        cmap="tab20b",
        s=100,
    )
    for i, (x, y) in enumerate(pos_seq_mlp):
        t = ax.text(x, y, pos_inputs[i].numpy().tolist(), fontsize=kwargs["text_fontsize"])
        t.set_alpha(0.3)
    for i, (x, y) in enumerate(neg_seq_mlp):
        t = ax.text(x, y, neg_inputs[i].numpy().tolist(), fontsize=kwargs["text_fontsize"])
        t.set_alpha(0.3)
    ax.set_title("Output level lines", fontsize=kwargs["title_fontsize"])


def show_output(ax, kwargs):
    pos_seq_prob = kwargs["pos_seq_prob"]
    neg_seq_prob = kwargs["neg_seq_prob"]
    inputs = kwargs["inputs"]
    ax.scatter(
        pos_seq_prob[:, 0],
        pos_seq_prob[:, 1],
        c=np.arange(pos_seq_prob.shape[0]),
        marker=kwargs["pos_marker"],
        cmap="tab20b",
        s=100,
    )
    ax.scatter(
        neg_seq_prob[:, 0],
        neg_seq_prob[:, 1],
        c=np.arange(neg_seq_prob.shape[0]),
        marker=kwargs["neg_marker"],
        cmap="tab20b",
        s=100,
    )
    for i, (x, y) in enumerate(pos_seq_prob):
        t = ax.text(x, y, inputs[i].numpy().tolist(), fontsize=kwargs["text_fontsize"])
        t.set_alpha(0.3)
    for i, (x, y) in enumerate(neg_seq_prob):
        t = ax.text(x, y, inputs[i].numpy().tolist(), fontsize=kwargs["text_fontsize"])
        t.set_alpha(0.3)
    ax.set_title("Output", fontsize=kwargs["title_fontsize"])


def show_loss(ax, kwargs):
    frame = kwargs["frame"]
    losses = kwargs["losses"]
    test_losses = kwargs["test_losses"]
    ax.plot(losses[:frame:], label="train")
    ax.plot(test_losses[:frame], label="test")
    ax.set_title("Loss", fontsize=kwargs["title_fontsize"])
    ax.legend()
    ax.set_xlabel("Iterations")
    ax.set_ylabel("Loss")


def show_acc(ax, kwargs):
    frame = kwargs["frame"]
    accs = kwargs["accs"]
    test_accs = kwargs["test_accs"]
    ax.plot(accs[:frame], label="train")
    ax.plot(test_accs[:frame], label="test")
    ax.set_title("Accuracy", fontsize=kwargs["title_fontsize"])
    ax.legend()
    ax.set_xlabel("Iterations")
    ax.set_ylabel("Accuracy")


# CLI Wrapper


if __name__ == "__main__":
    import fire

    logging.basicConfig(
        level=logging.INFO, format="%(asctime)s [%(levelname)s] %(message)s", handlers=[logging.StreamHandler()]
    )

    fire.Fire(
        {
            "animation": generate_animation,
            "all_animation": generate_all_animations,
            "frame": show_frame,
            "aggregate": aggregate_video,
            "all_aggregate": aggregate_all_videos,
        }
    )<|MERGE_RESOLUTION|>--- conflicted
+++ resolved
@@ -266,32 +266,6 @@
     model.to(DEVICE)
     norm = RMSNorm()
 
-<<<<<<< HEAD
-    # data
-
-    prefix = [
-        [0, 0, 0, 0, 0],
-        [1, 1, 1, 1, 1],
-        [0, 0, 0, 0, 1],
-        [0, 0, 1, 0, 0],
-        [0, 0, 0, 1, 1],
-        [0, 1, 1, 0, 0],
-        [0, 0, 1, 1, 1],
-        [0, 1, 1, 0, 1],
-        [0, 1, 1, 1, 1],
-        [1, 1, 0, 1, 1],
-    ]
-    suffixes = [
-        [0, 0, 0, 0, 0, 0, 0],
-        [1, 1, 1, 1, 1, 1, 1],
-        [1, 0, 0, 1, 0, 0, 1],
-        [0, 1, 1, 0, 0, 1, 0],
-    ]
-    inputs = torch.tensor([pre + suf for pre in prefix for suf in suffixes], device=DEVICE)
-    targets = inputs[:, :sparsity_index].sum(dim=1) % vocab_size
-    pos_inputs = inputs[targets == 1]
-    neg_inputs = inputs[targets == 0]
-=======
     # variables
 
     kwargs = {
@@ -309,7 +283,6 @@
         "pos_marker": "o",
         "neg_marker": "s",
     }
->>>>>>> d038a0f3
 
     # plot configurations
 
@@ -371,74 +344,6 @@
             ax.clear()
 
         model.load_state_dict(weights[frame])
-<<<<<<< HEAD
-        with torch.no_grad():
-            pos_seq_emb, attn = model.softmax(norm(model.token_emb(pos_inputs) + model.pos_emb.weight), verbose=True)
-            neg_seq_emb = model.softmax(norm(model.token_emb(neg_inputs) + model.pos_emb.weight))
-
-            norm_pos_seq = norm(pos_seq_emb)
-            norm_neg_seq = norm(neg_seq_emb)
-            fc1 = model.mlp.fc1.weight.detach()
-            fc2 = model.mlp.fc2.weight.detach()
-
-            pos_seq_mlp = model.mlp(norm_pos_seq)
-            neg_seq_mlp = model.mlp(norm_neg_seq)
-
-            pos_seq_res = pos_seq_emb + pos_seq_mlp
-            neg_seq_res = neg_seq_emb + neg_seq_mlp
-
-            xlim = (min(pos_seq_emb[:, 0].min(), neg_seq_res[:, 0].min()),
-                    max(pos_seq_emb[:, 0].max(), neg_seq_res[:, 0].max()))
-            xdelta = (xlim[1] - xlim[0]) * 0.1
-            ylim = (min(pos_seq_emb[:, 1].min(), neg_seq_res[:, 1].min()),
-                    max(pos_seq_emb[:, 1].max(), neg_seq_res[:, 1].max()))
-            ydelta = (ylim[1] - ylim[0]) * 0.1
-            tmpx = torch.linspace(xlim[0] - xdelta, xlim[1] + xdelta, 50)
-            tmpy = torch.linspace(ylim[0] - ydelta, ylim[1] + ydelta, 50)
-            X_mlp, Y_mlp = torch.meshgrid(tmpx, tmpy)
-            grid_mlp = torch.stack([X_mlp, Y_mlp], dim=-1).to(DEVICE).view(-1, 2)
-
-            xlim = (min(pos_seq_res[:, 0].min(), neg_seq_res[:, 0].min()),
-                    max(pos_seq_res[:, 0].max(), neg_seq_res[:, 0].max()))
-            xdelta = (xlim[1] - xlim[0]) * 0.1
-            ylim = (min(pos_seq_res[:, 1].min(), neg_seq_res[:, 1].min()),
-                    max(pos_seq_res[:, 1].max(), neg_seq_res[:, 1].max()))
-            ydelta = (ylim[1] - ylim[0]) * 0.1
-            tmpx = torch.linspace(xlim[0] - xdelta, xlim[1] + xdelta, 50)
-            tmpy = torch.linspace(ylim[0] - ydelta, ylim[1] + ydelta, 50)
-            X_out, Y_out = torch.meshgrid(tmpx, tmpy)
-            grid_out = torch.stack([X_out, Y_out], dim=-1).to(DEVICE).view(-1, 2)
-
-            out_mlp = F.softmax(model.output(grid_mlp + model.mlp(norm(grid_mlp))), dim=-1)[..., 1].view(X_mlp.shape)
-            out_out = F.softmax(model.output(grid_out), dim=-1)[..., 1].view(X_out.shape)
-            pos_seq_prob = F.softmax(model.output(pos_seq_res), dim=-1)[:, :vocab_size]
-            neg_seq_prob = F.softmax(model.output(neg_seq_res), dim=-1)[:, :vocab_size]
-
-        frame_data = {
-            "frame": frame,
-            "token_emb": token_emb,
-            "pos_emb": pos_emb,
-            "emb": emb,
-            "norm_emb": norm_emb,
-            "query": query,
-            "attn": attn,
-            "emb_val": emb_val,
-            "pos_seq_emb": pos_seq_emb,
-            "neg_seq_emb": neg_seq_emb,
-            "norm_pos_seq": norm_pos_seq,
-            "norm_neg_seq": norm_neg_seq,
-            "fc1": fc1,
-            "fc2": fc2,
-            "pos_seq_mlp": pos_seq_mlp,
-            "neg_seq_mlp": neg_seq_mlp,
-            "pos_seq_res": pos_seq_res,
-            "neg_seq_res": neg_seq_res,
-            "out_mlp": out_mlp,
-            "out_out": out_out,
-            "pos_seq_prob": pos_seq_prob,
-            "neg_seq_prob": neg_seq_prob,
-        } | kwargs
-=======
         variables = ComputationCache(
             {
                 "weights": weights[frame],
@@ -448,7 +353,6 @@
             }
             | kwargs
         )
->>>>>>> d038a0f3
 
         for plot_request in plot_requests:
             plot_type = plot_request["type"]
@@ -539,8 +443,14 @@
         return inputs[targets == 0]
 
     def get_mlp_meshgrid(self):
-        tmpx = torch.linspace(-1, 1, 50)
-        tmpy = torch.linspace(-1, 1, 50)
+        xlim = (min(pos_seq_emb[:, 0].min(), neg_seq_res[:, 0].min()),
+                max(pos_seq_emb[:, 0].max(), neg_seq_res[:, 0].max()))
+        xdelta = (xlim[1] - xlim[0]) * 0.1
+        ylim = (min(pos_seq_emb[:, 1].min(), neg_seq_res[:, 1].min()),
+                max(pos_seq_emb[:, 1].max(), neg_seq_res[:, 1].max()))
+        ydelta = (ylim[1] - ylim[0]) * 0.1
+        tmpx = torch.linspace(xlim[0] - xdelta, xlim[1] + xdelta, 50)
+        tmpy = torch.linspace(ylim[0] - ydelta, ylim[1] + ydelta, 50)
         return torch.meshgrid(tmpx, tmpy)
 
     def get_X_mlp(self):
@@ -556,8 +466,17 @@
         return torch.stack([X_mlp, Y_mlp], dim=-1).to(DEVICE).view(-1, 2)
 
     def get_out_meshgrid(self):
-        tmpx = torch.linspace(-2.5, 2.5, 50)
-        tmpy = torch.linspace(-3.5, 2.5, 50)
+        pos_seq_res = self["pos_seq_res"]
+        neg_seq_res = self["neg_seq_res"]
+
+        xlim = (min(pos_seq_res[:, 0].min(), neg_seq_res[:, 0].min()),
+                max(pos_seq_res[:, 0].max(), neg_seq_res[:, 0].max()))
+        xdelta = (xlim[1] - xlim[0]) * 0.1
+        ylim = (min(pos_seq_res[:, 1].min(), neg_seq_res[:, 1].min()),
+                max(pos_seq_res[:, 1].max(), neg_seq_res[:, 1].max()))
+        ydelta = (ylim[1] - ylim[0]) * 0.1
+        tmpx = torch.linspace(xlim[0] - xdelta, xlim[1] + xdelta, 50)
+        tmpy = torch.linspace(ylim[0] - ydelta, ylim[1] + ydelta, 50)
         return torch.meshgrid(tmpx, tmpy)
 
     def get_X_out(self):
